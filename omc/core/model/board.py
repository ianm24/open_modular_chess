from __future__ import annotations

from typing import Any
from typing import Callable
from typing import cast
from typing import Collection

import numpy as np
from colorama import Fore
from colorama import Style
from numpy import ndarray

from omc.core.exception.exception import NegativePieceCoordinatesException
from omc.core.exception.exception import NegativePiecePlayerNumException
from omc.core.exception.exception import NonCurrentPiecePlayerNumException
from omc.core.exception.exception import PiecePixelHexOutOfBoundsException
from omc.core.exception.exception import PieceSubclassInvalidException


class Board:
    """
    Object representing the state of the board, its present layout, and
     dimensions.
    """
    PLAYER_COLORS = [Fore.BLUE, Fore.RED, Fore.GREEN, Fore.YELLOW]

    def __init__(
            self, board_id: int, dimensions: tuple[int, ...],
            layout: ndarray[Piece | None, Any]
    ):
        """
        Initialize an instance of Board.

        :param board_id: Id for the board
        :type board_id: int
        :param dimensions: Dimensions of the board
        :type dimensions: tuple[int, ...]
        :param layout: Layout of pieces on the board
        :type layout: ndarray[Piece | None]
        """
        self._board_id: int = board_id
        self._board_state_hash_dirty: bool = True
        self._board_state_hash: int = 0
        self._dimensions: tuple[int, ...] = dimensions
        self._layout: ndarray[Piece | None, Any] = layout
        self._players: dict[int, Player] = dict()

    @classmethod
    def empty(cls, board_id: int, dimensions: tuple[int, Any]) -> Board:
        """
        Instantiate an empty board.

        :param board_id: Id for the board
        :type board_id: int
        :param dimensions: Dimensions of board
        :type dimensions: tuple[int, ...]
        :return: Empty board instance
        :rtype: Board
        """
        return Board(
            board_id, dimensions, np.empty(tuple(dimensions), dtype=Piece)
        )

    @property
    def id(self) -> int:
        """
        Get ID of the board.

        :return: ID of the board
        :rtype: int
        """
        return self._board_id

    @property
    def dimensions(self) -> tuple[int, ...]:
        """
        Get dimensions of the board.

        :return: Dimensions of the board
        :rtype: tuple[int, ...]
        """
        return self._dimensions

    @property
    def layout(self) -> ndarray[Piece | None, Any]:
        """
        Get layout of the board.

        :return: Layout of the board
        :rtype: ndarray[Piece | None]
        """
        return self._layout

    @property
    def current_players(self) -> dict[int, Player]:
        """
        Get current players on the board.

        :return: Current players on the board
        :rtype: tuple[int, ...]
        """
        return self._players

    @property
    def board_state_hash(self) -> int:
        """
        Get the hash of the board state.

        :return: Hash of the board state
        :rtype: int
        """
        if self._board_state_hash_dirty:
            self._board_state_hash = 0
            for index, piece in np.ndenumerate(self._layout):
                piece_hash = piece.piece_state_hash if piece else None
                self._board_state_hash += hash((index, piece_hash))
            self._board_state_hash_dirty = False
        return self._board_state_hash

    def add_piece(self, piece: Piece) -> bool:
        """
        Add a piece to the board.

        :param piece: The piece to add
        :type piece: Piece
        :return: Whether piece addition was successful
        :rtype: bool
        """
        if self.query_space(piece.current_coords) is not None:
            print("There is already a piece at this location on the board.")
            return False
        index = self.coord_to_index(piece.current_coords)
        self._layout[index] = piece
        self._board_state_hash_dirty = True
        return True

    def remove_piece(self, piece: Piece) -> bool:
        """
        Remove a piece from the board.

        :param piece: The piece to remove
        :type piece: Piece
        :return: Whether piece removal was successful
        :rtype: bool
        """
        if self.query_space(piece.current_coords) != piece:
            print("The piece to remove does not belong to this board.")
            return False
        index = self.coord_to_index(piece.current_coords)
        self._layout[index] = None
<<<<<<< HEAD
        self._board_state_hash_dirty = True
=======
        piece.remove_from_play()
>>>>>>> 76506637
        return True

    def add_player(self, player: Player) -> bool:
        """
        Add a player to the board.

        :param player: Player to add to the board
        :type player: Player
        :return: Whether player addition was successful
        :rtype: bool
        """
        if player.player_number in self._players:
            print("The player to add is already on the board.")
            return False
        self._players[player.player_number] = player
        self._board_state_hash_dirty = True
        return True

    def remove_player(self, player: Player) -> bool:
        """
        Remove a player from the board.

        :param player: Player to remove from the board
        :type player: Player
        :return: Whether player removal was successful
        :rtype: bool
        """
        if player.player_number not in self._players:
            print("The player to remove isn't on the board.")
            return False
        del self._players[player.player_number]
        self._board_state_hash_dirty = True
        return True

    def get_player(self, player_number: int) -> Player:
        """
        Get a player on the board.

        :param player_number: Number of the player on the board
        :type player_number: int
        :return: Player corresponding to the specified player number
        :rtype: Player
        """
        return self._players[player_number]

    @staticmethod
    def _highlight_piece(
            piece: Piece | None,
            select_player: Player | None,
            select_piece: Piece | None
    ) -> bool:
        if piece is None:
            return False

        if select_piece is not None:
            if select_piece == piece:
                return True

        if select_player is not None:
            if piece.player_controller == select_player.player_number:
                return True

        return False

    def get_board_chars(
            self,
            *,
            select_player: Player | None = None,
            select_piece: Piece | None = None,
            primary_color: str | None = None,
            secondary_color: str | None = None
    ) -> str:
        """
        Print the board to the command line.

        :param select_piece: TODO
        :param select_player: TODO
        :param primary_color: TODO
        :param secondary_color: TODO
        :return: String representation of the board
        :rtype: str
        """
        assert len(self._dimensions) == 2
        board_str = ''
        board_str += '+--------+\n'
        selected_piece_moves = (
            select_piece.list_moves() if select_piece else []
        )
        for yi, row in enumerate(reversed(self._layout)):
            y = self._dimensions[1] - yi - 1
            board_str += '|'
            for x, piece in enumerate(row):
                highlight_move = secondary_color is not None and (
                    (x, y) in selected_piece_moves
                )
                if highlight_move:
                    board_str += cast(str, secondary_color)
                if piece is None:
                    board_str += ' '
                    if highlight_move:
                        board_str += Style.RESET_ALL
                else:
                    highlight_piece = primary_color is not None and (
                        self._highlight_piece(
                            piece, select_player, select_piece
                        )
                    )
                    if highlight_piece:
                        board_str += cast(str, primary_color)
                    board_str += piece.piece_char
                    if highlight_piece:
                        board_str += Style.RESET_ALL
            board_str += '|\n'
        board_str += '+--------+\n'
        return board_str

    def __eq__(self, other: Any):
        """
        Compare this instance to another instance for equality.

        :param other: The other instance to compare to.
        :type other: Any
        :return: True if the instances are considered equal, False otherwise.
        :rtype: bool
        """
        if isinstance(other, Board):
            return (
                self.id == other.id
                and self.dimensions == other.dimensions
                and np.array_equal(self.layout, other.layout)
                and self.current_players == other.current_players
            )
        return False

    def on_board(self, space: tuple[int, ...]) -> bool:
        """
        Query whether a space is on the board

        :param space: coordinate denoting the space to be queried
        :type space: tuple[int, ...]
        :return: Whether the space is on the board
        :rtype: bool
        """
        return all(
            [
                0 <= coord < dim
                for coord, dim in zip(space, self._dimensions)
            ]
        )

    @staticmethod
    def coord_to_index(coord: tuple[int, ...]) -> tuple[int, ...]:
        """
        Converts an n-dimensional space to an n-dimensional index.

        :param coord: coord to convert
        :type coord: tuple[int, ...]
        :return: index corresponding to the space
        :rtype: tuple[int, ...]
        """
        return tuple(reversed(coord))

    @staticmethod
    def index_to_coord(index: tuple[int, ...]) -> tuple[int, ...]:
        """
        Converts an n-dimensional index to an n-dimensional space.

        :param index: index to convert
        :type index: tuple[int, ...]
        :return: coord corresponding to the index
        :rtype: tuple[int, ...]
        """
        return tuple(reversed(index))

    def query_space(self, space: tuple[int, ...]) -> Piece | None:
        """
        Query a space for what piece exists there, if any, or None otherwise.

        :param space: coordinate denoting the space to be queried
        :type space: tuple[int, ...]
        :return: Piece at the queried space in the layout
        :rtype: Piece | None
        """
        try:
            index = self.coord_to_index(space)
            return cast(Piece | None, self._layout[index])
        except IndexError:
            return None  # Handle out-of-bounds coordinates


class Piece:
    """
    Object representing the state of a piece in the game, its depiction,
     controlling player, and coordinates.
    """

    DEFAULT_PIECE_CHAR: str = ''
    DEFAULT_PIECE_PIXEL_HEX: int = 0

    def __init__(
            self, board: Board,
            piece_char: str | None = None,
            piece_pxl_hex: int | None = None,
            current_coords: tuple[int, ...] | None = None,
            player_controller: int | None = None
    ):
        """
        Initialize an instance of Piece.

        :param board: The board the piece belongs to.
        :type board: Board
        :param piece_char: 1-character string that represent the piece in
            the command line display. Default is set by subclass.
        :type piece_char: str | None
        :param piece_pxl_hex: Hex value of 64-bit number representing an
            8x8 pixel grid to display the piece in a GUI. Default is set
            by subclass.
        :type piece_pxl_hex: int | None
        :param current_coords: Represents the current placement of the
            piece on the board. Default is (0, 0).
        :type current_coords: tuple[int, ...] | None
        :param player_controller: The player controlling this piece.
            Default is 1.
        :type player_controller: int | None
        """
        # Assertions to validate subclassing
        if self.__class__.__name__ == 'Piece':
            raise NotImplementedError(
                'Attempted to instantiate base Piece class directly'
            )

        if self.DEFAULT_PIECE_CHAR == '':
            raise PieceSubclassInvalidException(
                "Error: Default piece character for piece"
                f" {self.__class__.__name__} is missing. Please set"
                " default piece character to a 1 character string."
            )

        if (
                self.DEFAULT_PIECE_PIXEL_HEX < 1
                or self.DEFAULT_PIECE_PIXEL_HEX > (2 ** 64) - 1
        ):
            raise PieceSubclassInvalidException(
                "Error: Default piece pixel-hex for"
                f" {self.__class__.__name__} is out of bounds. Default"
                f" pixel-hex is {piece_pxl_hex} which is not between 1 and"
                " 2^64 - 1."
            )

        # Override defaults
        if piece_char is None:
            piece_char = self.DEFAULT_PIECE_CHAR

        if piece_pxl_hex is None:
            piece_pxl_hex = self.DEFAULT_PIECE_PIXEL_HEX

        if current_coords is None:
            current_coords = tuple([0] * len(board.dimensions))

        if player_controller is None:
            player_controller = 1

        # Set values
        self._board = board

        if len(piece_char) > 1:
            print(
                "Warning: Piece character for piece"
                f" {self.__class__.__name__} is too long. Length of piece"
                f" character is {len(piece_char)} which is longer than 1."
                " Piece character has been set to the first character,"
                f" {piece_char[0]}."
            )
            piece_char = piece_char[0]

        self._piece_char = piece_char

        # Ensure piece pixel-hex is valid
        if piece_pxl_hex < 1 or piece_pxl_hex > (2 ** 64) - 1:
            raise PiecePixelHexOutOfBoundsException(
                "Error: Piece pixel-hex for"
                f" {self.__class__.__name__} is out of bounds. Pixel-hex"
                f" is {piece_pxl_hex} which is not between 1 and 2^64 - 1."
            )

        self._piece_pxl_hex = piece_pxl_hex

        if current_coords[0] < 0 or current_coords[1] < 0:
            raise NegativePieceCoordinatesException(
                "Error: Piece coordinates for"
                f" {self.__class__.__name__} are negative. Coordinates"
                f" are {current_coords} which should be greater or equal"
                " to (0, 0)")

        self._current_coords = current_coords
        self._starting_coords = current_coords

        if player_controller < 0:
            raise NegativePiecePlayerNumException(
                "Error: Player controller for piece"
                f" {self.__class__.__name__} is negative. Player controller"
                f" is {player_controller} which is less than 0.")

        if player_controller not in self._board.current_players:
            raise NonCurrentPiecePlayerNumException(
                "Error: Player controller for piece"
                f" {self.__class__.__name__} is non-current. Player"
                f" controller is {player_controller} which is not a current"
                f" player: {self._board.current_players}.")

        self._player_controller = player_controller

        # For caching moves between board state changes
        self._cached_moves: list[tuple[int, ...]] = []
        self._last_board_state_hash: int = 0

    @property
    def piece_char(self) -> str:
        """
        Gets the character representation for the piece.

        :return: 1-character string that represent the piece in the command
            line display
        :rtype: str
        """
        return self._piece_char

    @property
    def piece_pxl_hex(self) -> int:
        """
        Gets the pixel-hex representation for the piece.

        :return: Hex value of 64-bit number representing an 8x8 pixel grid to
            display the piece in a GUI.
        :rtype: int
        """

        return self._piece_pxl_hex

    @property
    def current_players(self) -> list[int]:
        """
        Gets the list of current players from board.

        :return: List of the current player numbers
        :rtype: list[int]
        """

        return list(self._board.current_players.keys())

    @property
    def board_id(self) -> int:
        """
        Gets the id of the board the piece belongs to.

        :return: ID of associated board
        :rtype: int
        """
        return self._board.id

    @property
    def current_coords(self) -> tuple[int, ...]:
        """
        Gets the current coordinates of the piece

        :return: Current player coordinate
        :rtype: tuple[int, ...]
        """
        return self._current_coords

    @property
    def player_controller(self) -> int:
        """
        Gets the current player controller.

        :return: Number associated with player currently controlling the piece.
        :rtype: int
        """
        return self._player_controller

    @property
    def piece_state_hash(self) -> int:
        """
        Gets a hash of the current state of the piece.

        :return: Hash of the current state of the piece
        :rtype: int
        """
        return hash(self._current_coords) + hash(self._player_controller)

    def list_moves(self) -> list[tuple[int, ...]]:
        """
        Gives a list of all available moves for the piece.

        :return: List of moves currently able to be performed by
            the piece.
        :rtype: list[tuple[int, ...]]
        """
        if self._board.board_state_hash == self._last_board_state_hash:
            return self._cached_moves
        raise NotImplementedError

    def move(self, coords: tuple[int, ...]) -> bool:
        """
        Performs an action on the piece using arguments.

        :param coords: Coordinates for the space of the attempted move.
        :type coords: tuple[int, ...]
        :return: True on successful move, False otherwise.
        :rtype: bool
        """

        # Check if move is valid
        if coords not in self.list_moves():
            print("Invalid Move.")
            return False

        self._board.remove_piece(self)
        self._current_coords = coords
        capture_piece = self._board.query_space(coords)
        if capture_piece is not None:
            self._board.remove_piece(capture_piece)
        self._board.add_piece(self)
        return True

    def set_player_control(self, new_player: int) -> bool:
        """
        Changes the player in control of this piece.

        :param new_player: Player number taking control of the piece.
        :type new_player: int
        :return: True on successful action, False otherwise.
        :rtype: bool
        """

        if new_player < 0:
            print("Invalid Player Number (Negative).")
            return False

        valid_players = self.current_players

        if new_player not in valid_players:
            print(f"Invalid Player Number. (Valid Numbers: {valid_players})")
            return False

        self._board.current_players[self._player_controller].remove_piece(self)
        self._player_controller = new_player
        self._board.current_players[new_player].add_piece(self)
        return True

    @classmethod
    def list_actions(cls) -> list[str]:
        """
        Gives a list of all available actions for the piece.

        :return: List of actions currently able to be performed by
            the piece.
        :rtype: list[str]
        """

        return ["move", "control"]

    def perform_action(self, action: str, args: list[str]) -> bool:
        """
        Performs an action on the piece using arguments.

        :param action: Action to attempt to perform
        :type action: str
        :param args: list of arguments to the action
        :type args: list[str]
        :return: True on successful action, False otherwise.
        :rtype: bool
        """

        # Check if action is valid
        if action not in self.list_actions():
            print(f"Invalid Action. Valid Actions: {self.list_actions()}")
            return False

        if action == "move":
            num_dimensions = len(self._board.dimensions)
            try:
                coords = tuple([
                    int(args[i]) for i in range(num_dimensions)
                ])
            except IndexError:
                print(f"Invalid arguments for action {action}. Arguments must"
                      f" be {num_dimensions} integers for"
                      f" {num_dimensions}-dimensional board.")
                return False
            except ValueError:
                print(f"Invalid arguments for action {action}. Arguments must"
                      f" be {num_dimensions} integers for"
                      f" {num_dimensions}-dimensional board.")
                return False

            return self.move(coords)
        elif action == "control":
            try:
                player_controller = int(args[0])
            except ValueError:
                print(f"Invalid arguments for action {action}. Argument must"
                      " be one integer.")
                return False

            return self.set_player_control(player_controller)

        return False

    def __eq__(self, other: Any):
        """
        Compare this instance to another instance for equality.

        :param other: The other instance to compare to.
        :type other: Any
        :return: True if the instances are considered equal, False otherwise.
        :rtype: bool
        """
        if isinstance(other, Piece):
            return (
                self.board_id == other.board_id
                and self.current_coords == other.current_coords
                and self.current_players == other.current_players
                and self.player_controller == other.player_controller
                and self.piece_pxl_hex == other.piece_pxl_hex
                and self.piece_char == other.piece_char
            )
        return False

    def remove_from_play(self):
        """
        Removes a piece from play by setting coordinates to None.
        """

        self._current_coords = None


''' TypeVar representing subclasses of "Piece" '''
PieceClass = Callable[..., Piece]


class Player:
    """
    Object representing the state of a player in the game and its controlled
     pieces.
    """

    def __init__(self, player_number: int):
        """
        Initialize an instance of Piece.

        :param player_number: The board the piece belongs to.
        :ptype player_number: int
        """
        self._pieces: list[Piece] = []
        self._player_number = player_number

    @property
    def player_number(self) -> int:
        """
        Gets the player number.

        :return: Player number
        :rtype: int
        """
        return self._player_number

    @property
    def pieces(self) -> Collection[Piece]:
        """
        Gets the pieces owned by the player.

        :return: Collection of pieces owned by the player
        :rtype: Collection[Piece]
        """
        return self._pieces

    def add_piece(self, piece: Piece) -> bool:
        """
        Add a piece to the collection owned by the player.

        :param piece: Piece to be added
        :type piece: Piece
        :return: Whether the piece removal was successful
        :rtype: bool
        """
        if piece.player_controller != self.player_number:
            print("The piece to add is not controlled by this player.")
            return False
        if piece in self._pieces:
            print("The piece to add is already controlled by this player.")
            return False
        self._pieces.append(piece)
        return True

    def remove_piece(self, piece: Piece) -> bool:
        """
        Add a piece to the collection owned by the player.

        :param piece: Piece to be added
        :type piece: Piece
        :return: Whether the piece removal was successful
        :rtype: bool
        """
        if piece not in self._pieces:
            print("The piece to remove is not controlled by this player.")
            return False
        self._pieces.remove(piece)
        return True

    def __eq__(self, other: Any):
        """
        Compare this instance to another instance for equality.

        :param other: The other instance to compare to.
        :type other: Any
        :return: True if the instances are considered equal, False otherwise.
        :rtype: bool
        """
        if isinstance(other, Player):
            return (
                self.player_number == other.player_number
                and self.pieces == other.pieces
            )
        return False<|MERGE_RESOLUTION|>--- conflicted
+++ resolved
@@ -148,11 +148,8 @@
             return False
         index = self.coord_to_index(piece.current_coords)
         self._layout[index] = None
-<<<<<<< HEAD
+        piece.remove_from_play()
         self._board_state_hash_dirty = True
-=======
-        piece.remove_from_play()
->>>>>>> 76506637
         return True
 
     def add_player(self, player: Player) -> bool:
